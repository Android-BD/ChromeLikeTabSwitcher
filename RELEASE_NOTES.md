# ChromeLikeTabSwitcher - RELEASE NOTES

<<<<<<< HEAD
## Version 1.0.0 (May 11th 2017)

The first stable release of the library. It introduces the following features:

- A layout optimized for tablets is now provided
- Added predefined dark and light themes
- Added the `tabContentBackgroundColor` XML attribute and according setter methods for customizing the background color of a tab's content
- Added the layout policy `TABLET_LANDSCAPE`. It allows to use the tablet layout on smartphones, when in landscape mode
- Fixed various minor issues
=======
## Version 0.1.2 (May 22th 2017)

A bugfix release, which fixes the following issues:

- Resolved issues when restoring the positions of tabs after orientation changes or when resuming the app. 
>>>>>>> e37e1357

## Version 0.1.1 (May 11th 2017)

A bugfix release, which fixes the following issues:

- Improved detection of click events

## Version 0.1.0 (Apr. 22th 2017)

The first unstable release of the library, which provides the following features:

- Provides a layout optimized for smartphones. The layout is adapted depending on whether it is displayed in landscape or portrait mode 
- Tabs can dynamically be added and removed in an animated manner using a `SwipeAnimation`, `RevealAnimation` or `PeekAnimation`
- The tab switcher's state is automatically restored on configuration changes
- Views are recycled and previews are rendered as bitmaps in order to increase the performance<|MERGE_RESOLUTION|>--- conflicted
+++ resolved
@@ -1,6 +1,5 @@
 # ChromeLikeTabSwitcher - RELEASE NOTES
 
-<<<<<<< HEAD
 ## Version 1.0.0 (May 11th 2017)
 
 The first stable release of the library. It introduces the following features:
@@ -10,13 +9,12 @@
 - Added the `tabContentBackgroundColor` XML attribute and according setter methods for customizing the background color of a tab's content
 - Added the layout policy `TABLET_LANDSCAPE`. It allows to use the tablet layout on smartphones, when in landscape mode
 - Fixed various minor issues
-=======
+
 ## Version 0.1.2 (May 22th 2017)
 
 A bugfix release, which fixes the following issues:
 
 - Resolved issues when restoring the positions of tabs after orientation changes or when resuming the app. 
->>>>>>> e37e1357
 
 ## Version 0.1.1 (May 11th 2017)
 
