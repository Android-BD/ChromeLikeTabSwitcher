/*
 * Copyright 2016 - 2017 Michael Rapp
 *
 * Licensed under the Apache License, Version 2.0 (the "License"); you may not use this file except
 * in compliance with the License. You may obtain a copy of the License at
 *
 * http://www.apache.org/licenses/LICENSE-2.0
 *
 * Unless required by applicable law or agreed to in writing, software distributed under the License
 * is distributed on an "AS IS" BASIS, WITHOUT WARRANTIES OR CONDITIONS OF ANY KIND, either express
 * or implied. See the License for the specific language governing permissions and limitations under
 * the License.
 */
package de.mrapp.android.tabswitcher.model;

import android.content.Context;
import android.content.res.ColorStateList;
import android.graphics.Bitmap;
import android.graphics.drawable.BitmapDrawable;
import android.graphics.drawable.Drawable;
import android.os.Build;
import android.os.Bundle;
import android.support.annotation.ColorInt;
import android.support.annotation.DrawableRes;
import android.support.annotation.MenuRes;
import android.support.annotation.NonNull;
import android.support.annotation.Nullable;
import android.support.annotation.StringRes;
import android.support.v4.content.ContextCompat;
import android.support.v7.widget.Toolbar.OnMenuItemClickListener;
import android.view.View;
import android.view.View.OnClickListener;
import android.view.ViewGroup;

import java.util.ArrayList;
import java.util.Collection;
import java.util.Iterator;
import java.util.LinkedHashSet;
import java.util.NoSuchElementException;
import java.util.Set;

import de.mrapp.android.tabswitcher.AddTabButtonListener;
import de.mrapp.android.tabswitcher.Animation;
import de.mrapp.android.tabswitcher.Layout;
import de.mrapp.android.tabswitcher.PeekAnimation;
import de.mrapp.android.tabswitcher.RevealAnimation;
import de.mrapp.android.tabswitcher.SwipeAnimation;
import de.mrapp.android.tabswitcher.Tab;
import de.mrapp.android.tabswitcher.TabCloseListener;
import de.mrapp.android.tabswitcher.TabPreviewListener;
import de.mrapp.android.tabswitcher.TabSwitcher;
import de.mrapp.android.tabswitcher.TabSwitcherDecorator;
import de.mrapp.android.tabswitcher.layout.ContentRecyclerAdapter;
import de.mrapp.android.util.logging.LogLevel;

import static de.mrapp.android.util.Condition.ensureNotEqual;
import static de.mrapp.android.util.Condition.ensureNotNull;

/**
 * The model of a {@link TabSwitcher}.
 *
 * @author Michael Rapp
 * @since 0.1.0
 */
public class TabSwitcherModel implements Model, Restorable {

    /**
     * The name of the extra, which is used to store the index of the first visible tab within a
     * bundle.
     */
    public static final String FIRST_VISIBLE_TAB_INDEX_EXTRA =
            TabSwitcherModel.class.getName() + "::FirstVisibleIndex";

    /**
     * The name of the extra, which is used to store the position of the first visible tab within a
     * bundle.
     */
    public static final String FIRST_VISIBLE_TAB_POSITION_EXTRA =
            TabSwitcherModel.class.getName() + "::FirstVisiblePosition";

    /**
     * The name of the extra, which is used to store the log level within a bundle.
     */
    private static final String LOG_LEVEL_EXTRA = TabSwitcherModel.class.getName() + "::LogLevel";

    /**
     * The name of the extra, which is used to store the tabs within a bundle.
     */
    private static final String TABS_EXTRA = TabSwitcherModel.class.getName() + "::Tabs";

    /**
     * The name of the extra, which is used to store, whether the tab switcher is shown, or not,
     * within a bundle.
     */
    private static final String SWITCHER_SHOWN_EXTRA =
            TabSwitcherModel.class.getName() + "::SwitcherShown";

    /**
     * The name of the extra, which is used to store the selected tab within a bundle.
     */
    private static final String SELECTED_TAB_EXTRA =
            TabSwitcherModel.class.getName() + "::SelectedTab";

    /**
     * The name of the extra, which is used to store the padding within a bundle.
     */
    private static final String PADDING_EXTRA = TabSwitcherModel.class.getName() + "::Padding";

    /**
     * The name of the extra, which is used to store the resource id of a tab's icon within a
     * bundle.
     */
    private static final String TAB_ICON_ID_EXTRA =
            TabSwitcherModel.class.getName() + "::TabIconId";

    /**
     * The name of the extra, which is used to store the bitmap of a tab's icon within a bundle.
     */
    private static final String TAB_ICON_BITMAP_EXTRA =
            TabSwitcherModel.class.getName() + "::TabIconBitmap";

    /**
     * The name of the extra, which is used to store the background color of a tab within a bundle.
     */
    private static final String TAB_BACKGROUND_COLOR_EXTRA =
            TabSwitcherModel.class.getName() + "::TabBackgroundColor";

    /**
     * The name of the extra, which is used to store the background color of a tab's content within
     * a bundle.
     */
    private static final String TAB_CONTENT_BACKGROUND_COLOR_EXTRA =
            TabSwitcherModel.class.getName() + "::TabContentBackgroundColor";

    /**
     * The name of the extra, which is used to store the text color of a tab's title within a
     * bundle.
     */
    private static final String TAB_TITLE_TEXT_COLOR_EXTRA =
            TabSwitcherModel.class.getName() + "::TabTitleTextColor";

    /**
     * The name of the extra, which is used to store the resource id of a tab's icon within a
     * bundle.
     */
    private static final String TAB_CLOSE_BUTTON_ICON_ID_EXTRA =
            TabSwitcherModel.class.getName() + "::TabCloseButtonIconId";

    /**
     * The name of the extra, which is used to store the bitmap of a tab's icon within a bundle.
     */
    private static final String TAB_CLOSE_BUTTON_ICON_BITMAP_EXTRA =
            TabSwitcher.class.getName() + "::TabCloseButtonIconBitmap";

    /**
     * The name of the extra, which is used to store, whether the toolbars are shown, or not, within
     * a bundle.
     */
    private static final String SHOW_TOOLBARS_EXTRA =
            TabSwitcher.class.getName() + "::ShowToolbars";

    /**
     * The name of the extra, which is used to store the title of the toolbar within a bundle.
     */
    private static final String TOOLBAR_TITLE_EXTRA =
            TabSwitcher.class.getName() + "::ToolbarTitle";

    /**
     * The tab switcher, the model belongs to.
     */
    private final TabSwitcher tabSwitcher;

    /**
     * A set, which contains the listeners, which are notified about the model's events.
     */
    private final Set<Listener> listeners;

    /**
     * The index of the first visible tab.
     */
    private int firstVisibleTabIndex;

    /**
     * The position of the first visible tab.
     */
    private float firstVisibleTabPosition;

    /**
     * The log level, which is used for logging.
     */
    private LogLevel logLevel;

    /**
     * A list, which contains the tabs, which are contained by the tab switcher.
     */
    private ArrayList<Tab> tabs;

    /**
     * True, if the tab switcher is currently shown, false otherwise.
     */
    private boolean switcherShown;

    /**
     * The currently selected tab.
     */
    private Tab selectedTab;

    /**
     * The decorator, which allows to inflate the views, which correspond to the tab switcher's
     * tabs.
     */
    private TabSwitcherDecorator decorator;

    /**
     * The adapter, which allows to inflate the views, which are associated with tabs.
     */
    private ContentRecyclerAdapter contentRecyclerAdapter;

    /**
     * An array, which contains the left, top, right and bottom padding of the tab switcher.
     */
    private int[] padding;

    /**
     * The resource id of a tab's icon.
     */
    private int tabIconId;

    /**
     * The bitmap of a tab's icon.
     */
    private Bitmap tabIconBitmap;

    /**
     * The background color of a tab;
     */
    private ColorStateList tabBackgroundColor;

    /**
     * The background color of a tab's content.
     */
    private int tabContentBackgroundColor;

    /**
     * The text color of a tab's title.
     */
    private ColorStateList tabTitleTextColor;

    /**
     * The resource id of the icon of a tab's close button.
     */
    private int tabCloseButtonIconId;

    /**
     * The bitmap of the icon of a tab's close button.
     */
    private Bitmap tabCloseButtonIconBitmap;

    /**
     * The listener, which is notified, when the button, which allows to add a tab, has been
     * clicked.
     */
    private AddTabButtonListener addTabButtonListener;

    /**
     * The color of the button, which allows to add a new tab.
     */
    private ColorStateList addTabButtonColor;

    /**
     * True, if the toolbars should be shown, when the tab switcher is shown, false otherwise.
     */
    private boolean showToolbars;

    /**
     * The title of the toolbar, which is shown, when the tab switcher is shown.
     */
    private CharSequence toolbarTitle;

    /**
     * The navigation icon of the toolbar, which is shown, when the tab switcher is shown.
     */
    private Drawable toolbarNavigationIcon;

    /**
     * The listener, which is notified, when the navigation icon of the toolbar, which is shown,
     * when the tab switcher is shown, has been clicked.
     */
    private OnClickListener toolbarNavigationIconListener;

    /**
     * The resource id of the menu of the toolbar, which is shown, when the tab switcher is shown.
     */
    private int toolbarMenuId;

    /**
     * The listener, which is notified, when an item of the menu of the toolbar, which is shown,
     * when the tab switcher is shown, is clicked.
     */
    private OnMenuItemClickListener toolbarMenuItemListener;

    /**
     * A set, which contains the listeners, which should be notified, when a tab is about to be
     * closed by clicking its close button.
     */
    private final Set<TabCloseListener> tabCloseListeners;

    /**
     * A set, which contains the listeners, which should be notified, when the previews of tabs are
     * about to be loaded.
     */
    private final Set<TabPreviewListener> tabPreviewListeners;

    /**
     * Returns the index of a specific tab or throws a {@link NoSuchElementException}, if the model
     * does not contain the given tab.
     *
     * @param tab
     *         The tab, whose index should be returned, as an instance of the class {@link Tab}. The
     *         tab may not be null
     * @return The index of the given tab as an {@link Integer} value
     */
    private int indexOfOrThrowException(@NonNull final Tab tab) {
        int index = indexOf(tab);
        ensureNotEqual(index, -1, "No such tab: " + tab, NoSuchElementException.class);
        return index;
    }

    /**
     * Sets, whether the tab switcher is currently shown, or not.
     *
     * @param shown
     *         True, if the tab switcher is currently shown, false otherwise
     * @return True, if the visibility of the tab switcher has been changed, false otherwise
     */
    private boolean setSwitcherShown(final boolean shown) {
        if (switcherShown != shown) {
            switcherShown = shown;
            return true;
        }

        return false;
    }

    /**
     * Notifies the listeners, that the log level has been changed.
     *
     * @param logLevel
     *         The log level, which has been set, as a value of the enum {@link LogLevel}. The log
     *         level may not be null
     */
    private void notifyOnLogLevelChanged(@NonNull final LogLevel logLevel) {
        for (Listener listener : listeners) {
            listener.onLogLevelChanged(logLevel);
        }
    }

    /**
     * Notifies the listeners, that the decorator has been changed.
     *
     * @param decorator
     *         The decorator, which has been set, as an instance of the class {@link
     *         TabSwitcherDecorator}. The decorator may not be null
     */
    private void notifyOnDecoratorChanged(@NonNull final TabSwitcherDecorator decorator) {
        for (Listener listener : listeners) {
            listener.onDecoratorChanged(decorator);
        }
    }

    /**
     * Notifies the listeners, that the tab switcher has been shown.
     */
    private void notifyOnSwitcherShown() {
        for (Listener listener : listeners) {
            listener.onSwitcherShown();
        }
    }

    /**
     * Notifies the listeners, that the tab switcher has been shown.
     */
    private void notifyOnSwitcherHidden() {
        for (Listener listener : listeners) {
            listener.onSwitcherHidden();
        }
    }

    /**
     * Notifies the listeners, that the currently selected tab has been changed.
     *
     * @param previousIndex
     *         The index of the previously selected tab as an {@link Integer} value or -1, if no tab
     *         was selected
     * @param index
     *         The index of the tab, which has been selected, as an {@link Integer} value or -1, if
     *         no tab has been selected
     * @param tab
     *         The tab, which has been selected, as an instance of the class {@link Tab} or null, if
     *         no tab has been selected
     * @param switcherHidden
     *         True, if selecting the tab caused the tab switcher to be hidden, false otherwise
     */
    private void notifyOnSelectionChanged(final int previousIndex, final int index,
                                          @Nullable final Tab tab, final boolean switcherHidden) {
        for (Listener listener : listeners) {
            listener.onSelectionChanged(previousIndex, index, tab, switcherHidden);
        }
    }

    /**
     * Notifies the listeners, that a specific tab has been added to the model.
     *
     * @param index
     *         The index, the tab has been added at, as an {@link Integer} value
     * @param tab
     *         The tab, which has been added, as an instance of the class {@link Tab}. The tab may
     *         not be null
     * @param previousSelectedTabIndex
     *         The index of the previously selected tab as an {@link Integer} value or -1, if no tab
     *         was selected
     * @param selectedTabIndex
     *         The index of the currently selected tab as an {@link Integer} value or -1, if the tab
     *         switcher does not contain any tabs
     * @param switcherVisibilityChanged
     *         True, if adding the tab caused the visibility of the tab switcher to be changed,
     *         false otherwise
     * @param animation
     *         The animation, which has been used to add the tab, as an instance of the class {@link
     *         Animation}. The animation may not be null
     */
    private void notifyOnTabAdded(final int index, @NonNull final Tab tab,
                                  final int previousSelectedTabIndex, final int selectedTabIndex,
                                  final boolean switcherVisibilityChanged,
                                  @NonNull final Animation animation) {
        for (Listener listener : listeners) {
            listener.onTabAdded(index, tab, previousSelectedTabIndex, selectedTabIndex,
                    switcherVisibilityChanged, animation);
        }
    }

    /**
     * Notifies the listeners, that multiple tabs have been added to the model.
     *
     * @param index
     *         The index of the tab, which has been added, as an {@link Integer} value
     * @param tabs
     *         An array, which contains the tabs, which have been added, as an array of the type
     *         {@link Tab}. The array may not be null
     * @param previousSelectedTabIndex
     *         The index of the previously selected tab as an {@link Integer} value or -1, if no tab
     *         was selected
     * @param selectedTabIndex
     *         The index of the currently selected tab as an {@link Integer} value or -1, if the tab
     *         switcher does not contain any tabs
     * @param animation
     *         The animation, which has been used to add the tabs, as an instance of the class
     *         {@link Animation}. The animation may not be null
     */
    private void notifyOnAllTabsAdded(final int index, @NonNull final Tab[] tabs,
                                      final int previousSelectedTabIndex,
                                      final int selectedTabIndex,
                                      @NonNull final Animation animation) {
        for (Listener listener : listeners) {
            listener.onAllTabsAdded(index, tabs, previousSelectedTabIndex, selectedTabIndex,
                    animation);
        }
    }

    /**
     * Notifies the listeners, that a tab has been removed from the model.
     *
     * @param index
     *         The index of the tab, which has been removed, as an {@link Integer} value
     * @param tab
     *         The tab, which has been removed, as an instance of the class {@link Tab}. The tab may
     *         not be null
     * @param previousSelectedTabIndex
     *         The index of the previously selected tab as an {@link Integer} value or -1, if no tab
     *         was selected
     * @param selectedTabIndex
     *         The index of the currently selected tab as an {@link Integer} value or -1, if the tab
     *         switcher does not contain any tabs
     * @param animation
     *         The animation, which has been used to remove the tab, as an instance of the class
     *         {@link Animation}. The animation may not be null
     */
    private void notifyOnTabRemoved(final int index, @NonNull final Tab tab,
                                    final int previousSelectedTabIndex, final int selectedTabIndex,
                                    @NonNull final Animation animation) {
        for (Listener listener : listeners) {
            listener.onTabRemoved(index, tab, previousSelectedTabIndex, selectedTabIndex,
                    animation);
        }
    }

    /**
     * Notifies the listeners, that all tabs have been removed.
     *
     * @param tabs
     *         An array, which contains the tabs, which have been removed, as an array of the type
     *         {@link Tab} or an empty array, if no tabs have been removed
     * @param animation
     *         The animation, which has been used to remove the tabs, as an instance of the class
     *         {@link Animation}. The animation may not be null
     */
    private void notifyOnAllTabsRemoved(@NonNull final Tab[] tabs,
                                        @NonNull final Animation animation) {
        for (Listener listener : listeners) {
            listener.onAllTabsRemoved(tabs, animation);
        }
    }

    /**
     * Notifies the listeners, that the padding has been changed.
     *
     * @param left
     *         The left padding, which has been set, in pixels as an {@link Integer} value
     * @param top
     *         The top padding, which has been set, in pixels as an {@link Integer} value
     * @param right
     *         The right padding, which has been set, in pixels as an {@link Integer} value
     * @param bottom
     *         The bottom padding, which has been set, in pixels as an {@link Integer} value
     */
    private void notifyOnPaddingChanged(final int left, final int top, final int right,
                                        final int bottom) {
        for (Listener listener : listeners) {
            listener.onPaddingChanged(left, top, right, bottom);
        }
    }

    /**
     * Notifies the listeners, that the default icon of a tab has been changed.
     *
     * @param icon
     *         The icon, which has been set, as an instance of the class {@link Drawable} or null,
     *         if no icon is set
     */
    private void notifyOnTabIconChanged(@Nullable final Drawable icon) {
        for (Listener listener : listeners) {
            listener.onTabIconChanged(icon);
        }
    }

    /**
     * Notifies the listeners, that the default background color of a tab has been changed.
     *
     * @param colorStateList
     *         The color state list, which has been set, as an instance of the class {@link
     *         ColorStateList} or null, if the default color should be used
     */
    private void notifyOnTabBackgroundColorChanged(@Nullable final ColorStateList colorStateList) {
        for (Listener listener : listeners) {
            listener.onTabBackgroundColorChanged(colorStateList);
        }
    }

    /**
     * Notifies the listeners, the the default background color of a tab's content has been changed.
     *
     * @param color
     *         The color, which has been set, as an {@link Integer} value
     */
    private void notifyOnTabContentBackgroundColorChanged(@ColorInt final int color) {
        for (Listener listener : listeners) {
            listener.onTabContentBackgroundColorChanged(color);
        }
    }

    /**
     * Notifies the listeners, that the default text color of a tab's title has been changed.
     *
     * @param colorStateList
     *         The color state list, which has been set, as an instance of the class {@link
     *         ColorStateList} or null, if the default color should be used
     */
    private void notifyOnTabTitleColorChanged(@Nullable final ColorStateList colorStateList) {
        for (Listener listener : listeners) {
            listener.onTabTitleColorChanged(colorStateList);
        }
    }

    /**
     * Notifies the listeners, that the icon of a tab's close button has been changed.
     *
     * @param icon
     *         The icon, which has been set, as an instance of the class {@link Drawable} or null,
     *         if the default icon should be used
     */
    private void notifyOnTabCloseButtonIconChanged(@Nullable final Drawable icon) {
        for (Listener listener : listeners) {
            listener.onTabCloseButtonIconChanged(icon);
        }
    }

    /**
     * Notifies the listeners, that is has been changed, whether the button, which allows to add a
     * new tab, should be shown, or not.
     *
     * @param visible
     *         True, if the button, which allows to add a new tab, should be shown, false otherwise
     */
    private void notifyOnAddTabButtonVisibilityChanged(final boolean visible) {
        for (Listener listener : listeners) {
            listener.onAddTabButtonVisibilityChanged(visible);
        }
    }

    /**
     * Notifies the listeners, that the color of the button, which allows to add a new tab, has been
     * changed.
     *
     * @param colorStateList
     *         The color, which has been set, as an instance of the class {@link ColorStateList} or
     *         null, if the default color should be used
     */
    private void notifyOnAddTabButtonColorChanged(@Nullable final ColorStateList colorStateList) {
        for (Listener listener : listeners) {
            listener.onAddTabButtonColorChanged(colorStateList);
        }
    }

    /**
     * Notifies the listeners, that it has been changed, whether the toolbars should be shown, when
     * the tab switcher is shown, or not.
     *
     * @param visible
     *         True, if the toolbars should be shown, when the tab switcher is shown, false
     *         otherwise
     */
    private void notifyOnToolbarVisibilityChanged(final boolean visible) {
        for (Listener listener : listeners) {
            listener.onToolbarVisibilityChanged(visible);
        }
    }

    /**
     * Notifies the listeners, that the title of the toolbar, which is shown, when the tab switcher
     * is shown, has been changed.
     *
     * @param title
     *         The title, which has been set, as an instance of the type {@link CharSequence} or
     *         null, if no title is set
     */
    private void notifyOnToolbarTitleChanged(@Nullable final CharSequence title) {
        for (Listener listener : listeners) {
            listener.onToolbarTitleChanged(title);
        }
    }

    /**
     * Notifies the listeners, that the menu of the toolbar, which is shown, when the tab switcher
     * is shown, has been inflated.
     *
     * @param resourceId
     *         The resource id of the menu, which has been inflated, as an {@link Integer} value.
     *         The resource id must correspond to a valid menu resource
     * @param menuItemClickListener
     *         The listener, which has been registered to be notified, when an item of the menu has
     *         been clicked, as an instance of the type OnMenuItemClickListener or null, if no
     *         listener should be notified
     */
    private void notifyOnToolbarMenuInflated(@MenuRes final int resourceId,
                                             @Nullable final OnMenuItemClickListener menuItemClickListener) {
        for (Listener listener : listeners) {
            listener.onToolbarMenuInflated(resourceId, menuItemClickListener);
        }
    }

    /**
     * Notifies the listeners, that the navigation icon of the toolbar, which is shown, when the tab
     * switcher is shown, has been changed.
     *
     * @param icon
     *         The navigation icon, which has been set, as an instance of the class {@link Drawable}
     *         or null, if no navigation icon is set
     * @param clickListener
     *         The listener, which should be notified, when the navigation item has been clicked, as
     *         an instance of the type {@link OnClickListener} or null, if no listener should be
     *         notified
     */
    private void notifyOnToolbarNavigationIconChanged(@Nullable final Drawable icon,
                                                      @Nullable final OnClickListener clickListener) {
        for (Listener listener : listeners) {
            listener.onToolbarNavigationIconChanged(icon, clickListener);
        }
    }

    /**
     * Creates a new model of a {@link TabSwitcher}.
     *
     * @param tabSwitcher
     *         The tab switcher, the model belongs to, as an instance of the class {@link
     *         ViewGroup}. The parent may not be null
     */
    public TabSwitcherModel(@NonNull final TabSwitcher tabSwitcher) {
        ensureNotNull(tabSwitcher, "The tab switcher may not be null");
        this.tabSwitcher = tabSwitcher;
        this.listeners = new LinkedHashSet<>();
        this.firstVisibleTabIndex = -1;
        this.firstVisibleTabPosition = -1;
        this.logLevel = LogLevel.INFO;
        this.tabs = new ArrayList<>();
        this.switcherShown = false;
        this.selectedTab = null;
        this.decorator = null;
        this.contentRecyclerAdapter = null;
        this.padding = new int[]{0, 0, 0, 0};
        this.tabIconId = -1;
        this.tabIconBitmap = null;
        this.tabBackgroundColor = null;
        this.tabContentBackgroundColor = -1;
        this.tabTitleTextColor = null;
        this.tabCloseButtonIconId = -1;
        this.tabCloseButtonIconBitmap = null;
        this.addTabButtonListener = null;
        this.addTabButtonColor = null;
        this.showToolbars = false;
        this.toolbarTitle = null;
        this.toolbarNavigationIcon = null;
        this.toolbarNavigationIconListener = null;
        this.toolbarMenuId = -1;
        this.toolbarMenuItemListener = null;
        this.tabCloseListeners = new LinkedHashSet<>();
        this.tabPreviewListeners = new LinkedHashSet<>();
    }

    /**
     * Adds a new listener, which should be notified about the model's events.
     *
     * @param listener
     *         The listener, which should be added, as an instance of the type {@link Listener}. The
     *         listener may not be null
     */
    public final void addListener(@NonNull final Listener listener) {
        ensureNotNull(listener, "The listener may not be null");
        listeners.add(listener);
    }

    /**
     * Removes a specific listener, which should not be notified about the model's events, anymore.
     *
     * @param listener
     *         The listener, which should be removed, as an instance of the type {@link Listener}.
     *         The listener may not be null
     */
    public final void removeListener(@NonNull final Listener listener) {
        ensureNotNull(listener, "The listener may not be null");
        listeners.remove(listener);
    }

    /**
     * Returns the index of the first visible tab.
     *
     * @return The index of the first visible tab as an {@link Integer} value or -1, if the index is
     * unknown
     */
    public final int getFirstVisibleTabIndex() {
        return firstVisibleTabIndex;
    }

    /**
     * Sets the index of the first visible tab.
     *
     * @param firstVisibleTabIndex
     *         The index of the first visible tab, which should be set, as an {@link Integer} value
     *         or -1, if the index is unknown
     */
    public final void setFirstVisibleTabIndex(final int firstVisibleTabIndex) {
        this.firstVisibleTabIndex = firstVisibleTabIndex;
    }

    /**
     * Returns the position of the first visible tab.
     *
     * @return The position of the first visible tab as a {@link Float} value or -1, if the position
     * is unknown
     */
    public final float getFirstVisibleTabPosition() {
        return firstVisibleTabPosition;
    }

    /**
<<<<<<< HEAD
     * Returns the listener, which is notified, when the button, which allows to add a new tab, has
     * been clicked.
     *
     * @return The listener, which is notified, when the button, which allows to add a new tab, has
     * been clicked, as an instance of the type {@link AddTabButtonListener} or null, if the button
     * is not shown
     */
    @Nullable
    public final AddTabButtonListener getAddTabButtonListener() {
        return addTabButtonListener;
=======
     * Sets the position of the first visible tab.
     *
     * @param firstVisibleTabPosition
     *         The position of the first visible tab, which should be set, as a {@link Float} value
     *         or -1, if the position is unknown
     */
    public final void setFirstVisibleTabPosition(final float firstVisibleTabPosition) {
        this.firstVisibleTabPosition = firstVisibleTabPosition;
>>>>>>> e37e1357
    }

    /**
     * Returns the listener, which is notified, when the navigation icon of the toolbar, which is
     * shown, when the tab switcher is shown, has been clicked.
     *
     * @return The listener, which is notified, when the navigation icon of the toolbar, which is
     * shown, when the tab switcher is shown, has been clicked as an instance of the type {@link
     * OnClickListener} or null, if no listener should be notified
     */
    @Nullable
    public final OnClickListener getToolbarNavigationIconListener() {
        return toolbarNavigationIconListener;
    }

    /**
     * Returns the resource id of the menu of the toolbar, which is shown, when the tab switcher is
     * shown.
     *
     * @return The resource id of the menu of the toolbar, which is shown, when the tab switcher is
     * shown, as an {@link Integer} value. The resource id must correspond to a valid menu resource
     */
    @MenuRes
    public final int getToolbarMenuId() {
        return toolbarMenuId;
    }

    /**
     * Returns the listener, which is notified, when an item of the menu of the toolbar, which is
     * shown, when the tab switcher is shown, has been clicked.
     *
     * @return The listener, which is notified, when an item of the menu of the toolbar, which is
     * shown, when the tab switcher is shown, has been clicked as an instance of the type
     * OnMenuItemClickListener or null, if no listener should be notified
     */
    @Nullable
    public final OnMenuItemClickListener getToolbarMenuItemListener() {
        return toolbarMenuItemListener;
    }

    /**
     * Returns the listeners, which should be notified, when a tab is about to be closed by clicking
     * its close button.
     *
     * @return A set, which contains the listeners, which should be notified, when a tab is about to
     * be closed by clicking its close button, as an instance of the type {@link Set} or an empty
     * set, if no listeners should be notified
     */
    @NonNull
    public final Set<TabCloseListener> getTabCloseListeners() {
        return tabCloseListeners;
    }

    /**
     * Returns the listeners, which should be notified, when the previews of tabs are about to be
     * loaded.
     *
     * @return A set, which contains the listeners, which should be notified, when the previews of
     * tabs are about to be loaded, as an instance of the type {@link Set} or an empty set, if no
     * listeners should be notified
     */
    @NonNull
    public final Set<TabPreviewListener> getTabPreviewListeners() {
        return tabPreviewListeners;
    }

    /**
     * Returns the adapter, which allows to inflate the views, which are associated with tabs.
     *
     * @return The adapter, which allows to inflate the views, which are associated with tabs, as an
     * instance of the class {@link ContentRecyclerAdapter}
     */
    public final ContentRecyclerAdapter getContentRecyclerAdapter() {
        ensureNotNull(contentRecyclerAdapter, "No decorator has been set",
                IllegalStateException.class);
        return contentRecyclerAdapter;
    }

    @NonNull
    @Override
    public final Context getContext() {
        return tabSwitcher.getContext();
    }

    @Override
    public final void setDecorator(@NonNull final TabSwitcherDecorator decorator) {
        ensureNotNull(decorator, "The decorator may not be null");
        this.decorator = decorator;
        this.contentRecyclerAdapter = new ContentRecyclerAdapter(tabSwitcher, decorator);
        notifyOnDecoratorChanged(decorator);
    }

    @Override
    public final TabSwitcherDecorator getDecorator() {
        return decorator;
    }

    @NonNull
    @Override
    public final LogLevel getLogLevel() {
        return logLevel;
    }

    @Override
    public final void setLogLevel(@NonNull final LogLevel logLevel) {
        ensureNotNull(logLevel, "The log level may not be null");
        this.logLevel = logLevel;
        notifyOnLogLevelChanged(logLevel);
    }

    @Override
    public final boolean isEmpty() {
        return tabs.isEmpty();
    }

    @Override
    public final int getCount() {
        return tabs.size();
    }

    @NonNull
    @Override
    public final Tab getTab(final int index) {
        return tabs.get(index);
    }

    @Override
    public final int indexOf(@NonNull final Tab tab) {
        ensureNotNull(tab, "The tab may not be null");
        return tabs.indexOf(tab);
    }

    @Override
    public final void addTab(@NonNull Tab tab) {
        addTab(tab, getCount());
    }

    @Override
    public final void addTab(@NonNull final Tab tab, final int index) {
        addTab(tab, index, new SwipeAnimation.Builder().create());
    }

    @Override
    public final void addTab(@NonNull final Tab tab, final int index,
                             @NonNull final Animation animation) {
        ensureNotNull(tab, "The tab may not be null");
        ensureNotNull(animation, "The animation may not be null");
        tabs.add(index, tab);
        int previousSelectedTabIndex = getSelectedTabIndex();
        int selectedTabIndex = previousSelectedTabIndex;
        boolean switcherVisibilityChanged = false;

        if (previousSelectedTabIndex == -1) {
            selectedTab = tab;
            selectedTabIndex = index;
        }

        if (animation instanceof RevealAnimation) {
            selectedTab = tab;
            selectedTabIndex = index;
            switcherVisibilityChanged = setSwitcherShown(false);
        }

        if (animation instanceof PeekAnimation) {
            switcherVisibilityChanged = setSwitcherShown(true);
        }

        notifyOnTabAdded(index, tab, previousSelectedTabIndex, selectedTabIndex,
                switcherVisibilityChanged, animation);
    }

    @Override
    public final void addAllTabs(@NonNull final Collection<? extends Tab> tabs) {
        addAllTabs(tabs, getCount());
    }

    @Override
    public final void addAllTabs(@NonNull final Collection<? extends Tab> tabs, final int index) {
        addAllTabs(tabs, index, new SwipeAnimation.Builder().create());
    }

    @Override
    public final void addAllTabs(@NonNull final Collection<? extends Tab> tabs, final int index,
                                 @NonNull final Animation animation) {
        ensureNotNull(tabs, "The collection may not be null");
        Tab[] array = new Tab[tabs.size()];
        tabs.toArray(array);
        addAllTabs(array, index, animation);
    }

    @Override
    public final void addAllTabs(@NonNull final Tab[] tabs) {
        addAllTabs(tabs, getCount());
    }

    @Override
    public final void addAllTabs(@NonNull final Tab[] tabs, final int index) {
        addAllTabs(tabs, index, new SwipeAnimation.Builder().create());
    }

    @Override
    public final void addAllTabs(@NonNull final Tab[] tabs, final int index,
                                 @NonNull final Animation animation) {
        ensureNotNull(tabs, "The array may not be null");
        ensureNotNull(animation, "The animation may not be null");

        if (tabs.length > 0) {
            int previousSelectedTabIndex = getSelectedTabIndex();
            int selectedTabIndex = previousSelectedTabIndex;

            for (int i = 0; i < tabs.length; i++) {
                Tab tab = tabs[i];
                this.tabs.add(index + i, tab);
            }

            if (previousSelectedTabIndex == -1) {
                selectedTabIndex = 0;
                selectedTab = tabs[selectedTabIndex];
            }

            notifyOnAllTabsAdded(index, tabs, previousSelectedTabIndex, selectedTabIndex,
                    animation);
        }
    }

    @Override
    public final void removeTab(@NonNull final Tab tab) {
        removeTab(tab, new SwipeAnimation.Builder().create());
    }

    @Override
    public final void removeTab(@NonNull final Tab tab, @NonNull final Animation animation) {
        ensureNotNull(tab, "The tab may not be null");
        ensureNotNull(animation, "The animation may not be null");
        int index = indexOfOrThrowException(tab);
        int previousSelectedTabIndex = getSelectedTabIndex();
        int selectedTabIndex = previousSelectedTabIndex;
        tabs.remove(index);

        if (isEmpty()) {
            selectedTabIndex = -1;
            selectedTab = null;
        } else if (index == previousSelectedTabIndex) {
            if (index > 0) {
                selectedTabIndex = index - 1;
            }

            selectedTab = getTab(selectedTabIndex);
        }

        notifyOnTabRemoved(index, tab, previousSelectedTabIndex, selectedTabIndex, animation);

    }

    @Override
    public final void clear() {
        clear(new SwipeAnimation.Builder().create());
    }

    @Override
    public final void clear(@NonNull final Animation animation) {
        ensureNotNull(animation, "The animation may not be null");
        Tab[] result = new Tab[tabs.size()];
        tabs.toArray(result);
        tabs.clear();
        notifyOnAllTabsRemoved(result, animation);
        selectedTab = null;
    }

    @Override
    public final boolean isSwitcherShown() {
        return tabSwitcher.getLayout() == Layout.TABLET || switcherShown;
    }

    @Override
    public final void showSwitcher() {
        setSwitcherShown(true);
        notifyOnSwitcherShown();
    }

    @Override
    public final void hideSwitcher() {
        setSwitcherShown(false);
        notifyOnSwitcherHidden();
    }

    @Override
    public final void toggleSwitcherVisibility() {
        if (isSwitcherShown()) {
            hideSwitcher();
        } else {
            showSwitcher();
        }
    }

    @Nullable
    @Override
    public final Tab getSelectedTab() {
        return selectedTab;
    }

    @Override
    public final int getSelectedTabIndex() {
        return selectedTab != null ? indexOf(selectedTab) : -1;
    }

    @Override
    public final void selectTab(@NonNull final Tab tab) {
        ensureNotNull(tab, "The tab may not be null");
        int previousIndex = getSelectedTabIndex();
        int index = indexOfOrThrowException(tab);
        selectedTab = tab;
        boolean switcherHidden = setSwitcherShown(false);
        notifyOnSelectionChanged(previousIndex, index, tab, switcherHidden);
    }

    @Override
    public final Iterator<Tab> iterator() {
        return tabs.iterator();
    }

    @Override
    public final void setPadding(final int left, final int top, final int right, final int bottom) {
        padding = new int[]{left, top, right, bottom};
        notifyOnPaddingChanged(left, top, right, bottom);
    }

    @Override
    public final int getPaddingLeft() {
        return padding[0];
    }

    @Override
    public final int getPaddingTop() {
        return padding[1];
    }

    @Override
    public final int getPaddingRight() {
        return padding[2];
    }

    @Override
    public final int getPaddingBottom() {
        return padding[3];
    }

    @Override
    public final int getPaddingStart() {
        if (Build.VERSION.SDK_INT >= Build.VERSION_CODES.JELLY_BEAN_MR1) {
            return tabSwitcher.getLayoutDirection() == View.LAYOUT_DIRECTION_RTL ?
                    getPaddingRight() : getPaddingLeft();
        }

        return getPaddingLeft();
    }

    @Override
    public final int getPaddingEnd() {
        if (Build.VERSION.SDK_INT >= Build.VERSION_CODES.JELLY_BEAN_MR1) {
            return tabSwitcher.getLayoutDirection() == View.LAYOUT_DIRECTION_RTL ?
                    getPaddingLeft() : getPaddingRight();
        }

        return getPaddingRight();
    }

    @Nullable
    @Override
    public final Drawable getTabIcon() {
        if (tabIconId != -1) {
            return ContextCompat.getDrawable(getContext(), tabIconId);
        } else {
            return tabIconBitmap != null ?
                    new BitmapDrawable(getContext().getResources(), tabIconBitmap) : null;
        }
    }

    @Override
    public final void setTabIcon(@DrawableRes final int resourceId) {
        this.tabIconId = resourceId;
        this.tabIconBitmap = null;
        notifyOnTabIconChanged(getTabIcon());
    }

    @Override
    public final void setTabIcon(@Nullable final Bitmap icon) {
        this.tabIconId = -1;
        this.tabIconBitmap = icon;
        notifyOnTabIconChanged(getTabIcon());
    }

    @Nullable
    @Override
    public final ColorStateList getTabBackgroundColor() {
        return tabBackgroundColor;
    }

    @Override
    public final void setTabBackgroundColor(@ColorInt final int color) {
        setTabBackgroundColor(color != -1 ? ColorStateList.valueOf(color) : null);
    }

    @Override
    public final void setTabBackgroundColor(@Nullable final ColorStateList colorStateList) {
        this.tabBackgroundColor = colorStateList;
        notifyOnTabBackgroundColorChanged(colorStateList);
    }

    @ColorInt
    @Override
    public final int getTabContentBackgroundColor() {
        return tabContentBackgroundColor;
    }

    @Override
    public final void setTabContentBackgroundColor(@ColorInt final int color) {
        this.tabContentBackgroundColor = color;
        notifyOnTabContentBackgroundColorChanged(color);
    }

    @Nullable
    @Override
    public final ColorStateList getTabTitleTextColor() {
        return tabTitleTextColor;
    }

    @Override
    public final void setTabTitleTextColor(@ColorInt final int color) {
        setTabTitleTextColor(color != -1 ? ColorStateList.valueOf(color) : null);
    }

    @Override
    public final void setTabTitleTextColor(@Nullable final ColorStateList colorStateList) {
        this.tabTitleTextColor = colorStateList;
        notifyOnTabTitleColorChanged(colorStateList);
    }

    @Nullable
    @Override
    public final Drawable getTabCloseButtonIcon() {
        if (tabCloseButtonIconId != -1) {
            return ContextCompat.getDrawable(getContext(), tabCloseButtonIconId);
        } else {
            return tabCloseButtonIconBitmap != null ?
                    new BitmapDrawable(getContext().getResources(), tabCloseButtonIconBitmap) :
                    null;
        }
    }

    @Override
    public final void setTabCloseButtonIcon(@DrawableRes final int resourceId) {
        tabCloseButtonIconId = resourceId;
        tabCloseButtonIconBitmap = null;
        notifyOnTabCloseButtonIconChanged(getTabCloseButtonIcon());
    }

    @Override
    public final void setTabCloseButtonIcon(@Nullable final Bitmap icon) {
        tabCloseButtonIconId = -1;
        tabCloseButtonIconBitmap = icon;
        notifyOnTabCloseButtonIconChanged(getTabCloseButtonIcon());
    }

    @Override
    public final boolean isAddTabButtonShown() {
        return tabSwitcher.getLayout() == Layout.TABLET && addTabButtonListener != null;
    }

    @Override
    public final void showAddTabButton(@Nullable final AddTabButtonListener listener) {
        this.addTabButtonListener = listener;
        notifyOnAddTabButtonVisibilityChanged(listener != null);
    }

    @Nullable
    @Override
    public final ColorStateList getAddTabButtonColor() {
        return addTabButtonColor;
    }

    @Override
    public final void setAddTabButtonColor(@ColorInt final int color) {
        setAddTabButtonColor(color != -1 ? ColorStateList.valueOf(color) : null);
    }

    @Override
    public final void setAddTabButtonColor(@Nullable final ColorStateList colorStateList) {
        this.addTabButtonColor = colorStateList;
        notifyOnAddTabButtonColorChanged(colorStateList);
    }

    @Override
    public final boolean areToolbarsShown() {
        return showToolbars;
    }

    @Override
    public final void showToolbars(final boolean show) {
        this.showToolbars = show;
        notifyOnToolbarVisibilityChanged(show);
    }

    @Nullable
    @Override
    public final CharSequence getToolbarTitle() {
        return toolbarTitle;
    }

    @Override
    public void setToolbarTitle(@StringRes final int resourceId) {
        setToolbarTitle(getContext().getText(resourceId));
    }

    @Override
    public final void setToolbarTitle(@Nullable final CharSequence title) {
        this.toolbarTitle = title;
        notifyOnToolbarTitleChanged(title);
    }

    @Nullable
    @Override
    public final Drawable getToolbarNavigationIcon() {
        return toolbarNavigationIcon;
    }

    @Override
    public final void setToolbarNavigationIcon(@DrawableRes final int resourceId,
                                               @Nullable final OnClickListener listener) {
        setToolbarNavigationIcon(ContextCompat.getDrawable(getContext(), resourceId), listener);
    }

    @Override
    public final void setToolbarNavigationIcon(@Nullable final Drawable icon,
                                               @Nullable final OnClickListener listener) {
        this.toolbarNavigationIcon = icon;
        this.toolbarNavigationIconListener = listener;
        notifyOnToolbarNavigationIconChanged(icon, listener);
    }

    @Override
    public final void inflateToolbarMenu(@MenuRes final int resourceId,
                                         @Nullable final OnMenuItemClickListener listener) {
        this.toolbarMenuId = resourceId;
        this.toolbarMenuItemListener = listener;
        notifyOnToolbarMenuInflated(resourceId, listener);
    }

    @Override
    public final void addCloseTabListener(@NonNull final TabCloseListener listener) {
        ensureNotNull(listener, "The listener may not be null");
        tabCloseListeners.add(listener);
    }

    @Override
    public final void removeCloseTabListener(@NonNull final TabCloseListener listener) {
        ensureNotNull(listener, "The listener may not be null");
        tabCloseListeners.remove(listener);
    }

    @Override
    public final void addTabPreviewListener(@NonNull final TabPreviewListener listener) {
        ensureNotNull(listener, "The listener may not be null");
        tabPreviewListeners.add(listener);
    }

    @Override
    public final void removeTabPreviewListener(@NonNull final TabPreviewListener listener) {
        ensureNotNull(listener, "The listener may not be null");
        tabPreviewListeners.remove(listener);
    }

    @Override
    public final void saveInstanceState(@NonNull final Bundle outState) {
        outState.putSerializable(LOG_LEVEL_EXTRA, logLevel);
        outState.putParcelableArrayList(TABS_EXTRA, tabs);
        outState.putBoolean(SWITCHER_SHOWN_EXTRA, switcherShown);
        outState.putParcelable(SELECTED_TAB_EXTRA, selectedTab);
        outState.putIntArray(PADDING_EXTRA, padding);
        outState.putInt(TAB_ICON_ID_EXTRA, tabIconId);
        outState.putParcelable(TAB_ICON_BITMAP_EXTRA, tabIconBitmap);
        outState.putParcelable(TAB_BACKGROUND_COLOR_EXTRA, tabBackgroundColor);
        outState.putInt(TAB_CONTENT_BACKGROUND_COLOR_EXTRA, tabContentBackgroundColor);
        outState.putParcelable(TAB_TITLE_TEXT_COLOR_EXTRA, tabTitleTextColor);
        outState.putInt(TAB_CLOSE_BUTTON_ICON_ID_EXTRA, tabCloseButtonIconId);
        outState.putParcelable(TAB_CLOSE_BUTTON_ICON_BITMAP_EXTRA, tabCloseButtonIconBitmap);
        outState.putBoolean(SHOW_TOOLBARS_EXTRA, showToolbars);
        outState.putCharSequence(TOOLBAR_TITLE_EXTRA, toolbarTitle);
        getContentRecyclerAdapter().saveInstanceState(outState);
    }

    @Override
    public final void restoreInstanceState(@Nullable final Bundle savedInstanceState) {
        if (savedInstanceState != null) {
            firstVisibleTabIndex = savedInstanceState.getInt(FIRST_VISIBLE_TAB_INDEX_EXTRA, -1);
            firstVisibleTabPosition =
                    savedInstanceState.getFloat(FIRST_VISIBLE_TAB_POSITION_EXTRA, -1);
            logLevel = (LogLevel) savedInstanceState.getSerializable(LOG_LEVEL_EXTRA);
            tabs = savedInstanceState.getParcelableArrayList(TABS_EXTRA);
            switcherShown = savedInstanceState.getBoolean(SWITCHER_SHOWN_EXTRA);
            selectedTab = savedInstanceState.getParcelable(SELECTED_TAB_EXTRA);
            padding = savedInstanceState.getIntArray(PADDING_EXTRA);
            tabIconId = savedInstanceState.getInt(TAB_ICON_ID_EXTRA);
            tabIconBitmap = savedInstanceState.getParcelable(TAB_ICON_BITMAP_EXTRA);
            tabBackgroundColor = savedInstanceState.getParcelable(TAB_BACKGROUND_COLOR_EXTRA);
            tabContentBackgroundColor =
                    savedInstanceState.getInt(TAB_CONTENT_BACKGROUND_COLOR_EXTRA);
            tabTitleTextColor = savedInstanceState.getParcelable(TAB_TITLE_TEXT_COLOR_EXTRA);
            tabCloseButtonIconId = savedInstanceState.getInt(TAB_CLOSE_BUTTON_ICON_ID_EXTRA);
            tabCloseButtonIconBitmap =
                    savedInstanceState.getParcelable(TAB_CLOSE_BUTTON_ICON_BITMAP_EXTRA);
            showToolbars = savedInstanceState.getBoolean(SHOW_TOOLBARS_EXTRA);
            toolbarTitle = savedInstanceState.getCharSequence(TOOLBAR_TITLE_EXTRA);
            getContentRecyclerAdapter().restoreInstanceState(savedInstanceState);
        }
    }

}<|MERGE_RESOLUTION|>--- conflicted
+++ resolved
@@ -782,7 +782,17 @@
     }
 
     /**
-<<<<<<< HEAD
+     * Sets the position of the first visible tab.
+     *
+     * @param firstVisibleTabPosition
+     *         The position of the first visible tab, which should be set, as a {@link Float} value
+     *         or -1, if the position is unknown
+     */
+    public final void setFirstVisibleTabPosition(final float firstVisibleTabPosition) {
+        this.firstVisibleTabPosition = firstVisibleTabPosition;
+    }
+
+    /**
      * Returns the listener, which is notified, when the button, which allows to add a new tab, has
      * been clicked.
      *
@@ -793,16 +803,6 @@
     @Nullable
     public final AddTabButtonListener getAddTabButtonListener() {
         return addTabButtonListener;
-=======
-     * Sets the position of the first visible tab.
-     *
-     * @param firstVisibleTabPosition
-     *         The position of the first visible tab, which should be set, as a {@link Float} value
-     *         or -1, if the position is unknown
-     */
-    public final void setFirstVisibleTabPosition(final float firstVisibleTabPosition) {
-        this.firstVisibleTabPosition = firstVisibleTabPosition;
->>>>>>> e37e1357
     }
 
     /**
