--- conflicted
+++ resolved
@@ -337,15 +337,8 @@
      * @return The maximum space between the given tab and its predecessor in pixels as a {@link
      * Float} value
      */
-<<<<<<< HEAD
     private float calculateMaxTabSpacing(@Nullable final AbstractItem item) {
-        float totalSpace = getArithmetics().getSize(Axis.DRAGGING_AXIS, tabContainer) -
-                (getTabSwitcher().getLayout() == Layout.PHONE_PORTRAIT &&
-                        getModel().areToolbarsShown() ? toolbar.getHeight() + tabInset : 0);
-=======
-    private float calculateMaxTabSpacing(final int count, @Nullable final TabItem tabItem) {
         float totalSpace = getArithmetics().getTabContainerSize(Axis.DRAGGING_AXIS, false);
->>>>>>> a12c9f9f
         float maxTabSpacing;
         int count = getModel().getCount();
 
@@ -369,216 +362,8 @@
      *
      * @return The minimum space between two neighboring tabs in pixels as a {@link Float} value
      */
-<<<<<<< HEAD
     private float calculateMinTabSpacing() {
         return calculateMaxTabSpacing(null) * MIN_TAB_SPACING_RATIO;
-=======
-    private float calculateMinTabSpacing(final int count) {
-        return calculateMaxTabSpacing(count, null) * MIN_TAB_SPACING_RATIO;
-    }
-
-    /**
-     * Calculates and returns the position on the dragging axis, where the distance between a tab
-     * and its predecessor should have reached the maximum.
-     *
-     * @param count
-     *         The total number of tabs, which are contained by the tabs switcher, as an {@link
-     *         Integer} value
-     * @return The position, which has been calculated, in pixels as an {@link Float} value
-     */
-    private float calculateAttachedPosition(final int count) {
-        float totalSpace = getArithmetics().getTabContainerSize(Axis.DRAGGING_AXIS, false);
-        float attachedPosition;
-
-        if (count == 3) {
-            attachedPosition = totalSpace * 0.66f;
-        } else if (count == 4) {
-            attachedPosition = totalSpace * 0.6f;
-        } else {
-            attachedPosition = totalSpace * 0.5f;
-        }
-
-        return attachedPosition;
-    }
-
-    /**
-     * Clips the position of a specific tab.
-     *
-     * @param count
-     *         The total number of tabs, which are currently contained by the tab switcher, as an
-     *         {@link Integer} value
-     * @param index
-     *         The index of the tab, whose position should be clipped, as an {@link Integer} value
-     * @param position
-     *         The position, which should be clipped, in pixels as a {@link Float} value
-     * @param predecessor
-     *         The predecessor of the given tab item as an instance of the class {@link TabItem} or
-     *         null, if the tab item does not have a predecessor
-     * @return A pair, which contains the position and state of the tab item, as an instance of the
-     * class {@link Pair}. The pair may not be null
-     */
-    @NonNull
-    private Pair<Float, State> clipTabPosition(final int count, final int index,
-                                               final float position,
-                                               @Nullable final TabItem predecessor) {
-        return clipTabPosition(count, index, position,
-                predecessor != null ? predecessor.getTag().getState() : null);
-    }
-
-    /**
-     * Clips the position of a specific tab.
-     *
-     * @param count
-     *         The total number of tabs, which are currently contained by the tab switcher, as an
-     *         {@link Integer} value
-     * @param index
-     *         The index of the tab, whose position should be clipped, as an {@link Integer} value
-     * @param position
-     *         The position, which should be clipped, in pixels as a {@link Float} value
-     * @param predecessorState
-     *         The state of the predecessor of the given tab item as a value of the enum {@link
-     *         State} or null, if the tab item does not have a predecessor
-     * @return A pair, which contains the position and state of the tab item, as an instance of the
-     * class {@link Pair}. The pair may not be null
-     */
-    private Pair<Float, State> clipTabPosition(final int count, final int index,
-                                               final float position,
-                                               @Nullable final State predecessorState) {
-        Pair<Float, State> startPair =
-                calculatePositionAndStateWhenStackedAtStart(count, index, predecessorState);
-        float startPosition = startPair.first;
-
-        if (position <= startPosition) {
-            State state = startPair.second;
-            return Pair.create(startPosition, state);
-        } else {
-            Pair<Float, State> endPair = calculatePositionAndStateWhenStackedAtEnd(index);
-            float endPosition = endPair.first;
-
-            if (position >= endPosition) {
-                State state = endPair.second;
-                return Pair.create(endPosition, state);
-            } else {
-                State state = State.FLOATING;
-                return Pair.create(position, state);
-            }
-        }
-    }
-
-    /**
-     * Calculates and returns the position and state of a specific tab, when stacked at the start.
-     *
-     * @param count
-     *         The total number of tabs, which are currently contained by the tab switcher, as an
-     *         {@link Integer} value
-     * @param index
-     *         The index of the tab, whose position and state should be returned, as an {@link
-     *         Integer} value
-     * @param predecessor
-     *         The predecessor of the given tab item as an instance of the class {@link TabItem} or
-     *         null, if the tab item does not have a predecessor
-     * @return A pair, which contains the position and state of the given tab item, when stacked at
-     * the start, as an instance of the class {@link Pair}. The pair may not be null
-     */
-    @NonNull
-    private Pair<Float, State> calculatePositionAndStateWhenStackedAtStart(final int count,
-                                                                           final int index,
-                                                                           @Nullable final TabItem predecessor) {
-        return calculatePositionAndStateWhenStackedAtStart(count, index,
-                predecessor != null ? predecessor.getTag().getState() : null);
-    }
-
-    /**
-     * Calculates and returns the position and state of a specific tab, when stacked at the start.
-     *
-     * @param count
-     *         The total number of tabs, which are currently contained by the tab switcher, as an
-     *         {@link Integer} value
-     * @param index
-     *         The index of the tab, whose position and state should be returned, as an {@link
-     *         Integer} value
-     * @param predecessorState
-     *         The state of the predecessor of the given tab item as a value of the enum {@link
-     *         State} or null, if the tab item does not have a predecessor
-     * @return A pair, which contains the position and state of the given tab item, when stacked at
-     * the start, as an instance of the class {@link Pair}. The pair may not be null
-     */
-    @NonNull
-    private Pair<Float, State> calculatePositionAndStateWhenStackedAtStart(final int count,
-                                                                           final int index,
-                                                                           @Nullable final State predecessorState) {
-        if ((count - index) <= stackedTabCount) {
-            float position = stackedTabSpacing * (count - (index + 1));
-            return Pair.create(position,
-                    (predecessorState == null || predecessorState == State.FLOATING) ?
-                            State.STACKED_START_ATOP : State.STACKED_START);
-        } else {
-            float position = stackedTabSpacing * stackedTabCount;
-            return Pair.create(position,
-                    (predecessorState == null || predecessorState == State.FLOATING) ?
-                            State.STACKED_START_ATOP : State.HIDDEN);
-        }
-    }
-
-    /**
-     * Calculates and returns the position and state of a specific tab, when stacked at the end.
-     *
-     * @param index
-     *         The index of the tab, whose position and state should be returned, as an {@link
-     *         Integer} value
-     * @return A pair, which contains the position and state of the given tab item, when stacked at
-     * the end, as an instance of the class {@link Pair}. The pair may not be null
-     */
-    @NonNull
-    private Pair<Float, State> calculatePositionAndStateWhenStackedAtEnd(final int index) {
-        float size = getArithmetics().getTabContainerSize(Axis.DRAGGING_AXIS, false);
-
-        if (index < stackedTabCount) {
-            float position = size - tabInset - (stackedTabSpacing * (index + 1));
-            return Pair.create(position, State.STACKED_END);
-        } else {
-            float position = size - tabInset - (stackedTabSpacing * stackedTabCount);
-            return Pair.create(position, State.HIDDEN);
-        }
-    }
-
-    /**
-     * The method, which is invoked on implementing subclasses in order to retrieve, whether the
-     * tabs are overshooting at the start.
-     *
-     * @return True, if the tabs are overshooting at the start, false otherwise
-     */
-    private boolean isOvershootingAtStart() {
-        if (getTabSwitcher().getCount() <= 1) {
-            return true;
-        } else {
-            AbstractTabItemIterator iterator =
-                    new TabItemIterator.Builder(getTabSwitcher(), viewRecycler).create();
-            TabItem tabItem = iterator.getItem(0);
-            return tabItem.getTag().getState() == State.STACKED_START_ATOP;
-        }
-    }
-
-    /**
-     * The method, which is invoked on implementing subclasses in order to retrieve, whether the
-     * tabs are overshooting at the end.
-     *
-     * @param iterator
-     *         An iterator, which allows to iterate the tabs, which are contained by the tab
-     *         switcher, as an instance of the class {@link AbstractTabItemIterator}. The iterator
-     *         may not be null
-     * @return True, if the tabs are overshooting at the end, false otherwise
-     */
-    private boolean isOvershootingAtEnd(@NonNull final AbstractTabItemIterator iterator) {
-        if (getTabSwitcher().getCount() <= 1) {
-            return true;
-        } else {
-            TabItem lastTabItem = iterator.getItem(getTabSwitcher().getCount() - 1);
-            TabItem predecessor = iterator.getItem(getTabSwitcher().getCount() - 2);
-            return Math.round(predecessor.getTag().getPosition()) >=
-                    Math.round(calculateMaxTabSpacing(getTabSwitcher().getCount(), lastTabItem));
-        }
->>>>>>> a12c9f9f
     }
 
     /**
@@ -593,14 +378,8 @@
         float tabHeight = (view.getHeight() - 2 * tabInset) * getArithmetics().getScale(view, true);
         float containerHeight = getArithmetics().getTabContainerSize(Axis.Y_AXIS, false);
         int stackHeight = getTabSwitcher().getLayout() == Layout.PHONE_LANDSCAPE ? 0 :
-<<<<<<< HEAD
                 getStackedTabCount() * getStackedTabSpacing();
-        return Math.round(tabHeight + tabInset + toolbarHeight + stackHeight -
-                (containerHeight - getModel().getPaddingTop() - getModel().getPaddingBottom()));
-=======
-                stackedTabCount * stackedTabSpacing;
         return Math.round(tabHeight + tabInset + stackHeight - containerHeight);
->>>>>>> a12c9f9f
     }
 
     /**
@@ -904,13 +683,8 @@
 
         if (item.getIndex() < selectedTabIndex) {
             getArithmetics().setPosition(Axis.DRAGGING_AXIS, view,
-<<<<<<< HEAD
-                    getArithmetics().getSize(Axis.DRAGGING_AXIS, tabContainer));
+                    getArithmetics().getTabContainerSize(Axis.DRAGGING_AXIS));
         } else if (item.getIndex() > selectedTabIndex) {
-=======
-                    getArithmetics().getTabContainerSize(Axis.DRAGGING_AXIS));
-        } else if (tabItem.getIndex() > selectedTabIndex) {
->>>>>>> a12c9f9f
             getArithmetics().setPosition(Axis.DRAGGING_AXIS, view,
                     getTabSwitcher().getLayout() == Layout.PHONE_LANDSCAPE ? 0 :
                             layoutParams.topMargin);
@@ -1008,13 +782,8 @@
 
         if (item.getIndex() < selectedTabIndex) {
             getArithmetics().animatePosition(Axis.DRAGGING_AXIS, animation, view,
-<<<<<<< HEAD
-                    getArithmetics().getSize(Axis.DRAGGING_AXIS, getTabSwitcher()), false);
+                    getArithmetics().getTabContainerSize(Axis.DRAGGING_AXIS), false);
         } else if (item.getIndex() > selectedTabIndex) {
-=======
-                    getArithmetics().getTabContainerSize(Axis.DRAGGING_AXIS), false);
-        } else if (tabItem.getIndex() > selectedTabIndex) {
->>>>>>> a12c9f9f
             getArithmetics().animatePosition(Axis.DRAGGING_AXIS, animation, view,
                     getTabSwitcher().getLayout() == Layout.PHONE_LANDSCAPE ? 0 :
                             layoutParams.topMargin, false);
@@ -1583,19 +1352,8 @@
                         peekAnimation.getInterpolator() != null ? peekAnimation.getInterpolator() :
                                 new AccelerateDecelerateInterpolator();
                 float peekPosition =
-<<<<<<< HEAD
-                        (getArithmetics().getSize(Axis.DRAGGING_AXIS, getTabSwitcher()) -
-                                getArithmetics().getPadding(Axis.DRAGGING_AXIS, Gravity.START,
-                                        getTabSwitcher()) -
-                                (getTabSwitcher().getLayout() == Layout.PHONE_PORTRAIT &&
-                                        getTabSwitcher().areToolbarsShown() && toolbars != null ?
-                                        toolbars[TabSwitcher.PRIMARY_TOOLBAR_INDEX].getHeight() :
-                                        0)) * 0.66f;
+                        getArithmetics().getTabContainerSize(Axis.DRAGGING_AXIS, false) * 0.66f;
                 animatePeek(item, duration, interpolator, peekPosition, peekAnimation);
-=======
-                        getArithmetics().getTabContainerSize(Axis.DRAGGING_AXIS, false) * 0.66f;
-                animatePeek(tabItem, duration, interpolator, peekPosition, peekAnimation);
->>>>>>> a12c9f9f
             }
 
         };
